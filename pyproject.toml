[build-system]
requires = ["hatchling"]
build-backend = "hatchling.build"

[project]
name = "langextract-vllm"
version = "0.1.1"
description = "LangExtract provider plugin for VLLM"
readme = "README.md"
requires-python = ">=3.10"
<<<<<<< HEAD
license = {text = "MIT"}
authors = [
    {name = "LangExtract Team", email = "contact@langextract.dev"},
=======
license = "Apache-2.0"
authors = [
    {name = "wuli666", email = "421774554@qq.com"},
>>>>>>> 1e63c9cb
]
maintainers = [
    {name = "LangExtract Team", email = "contact@langextract.dev"},
]
keywords = ["langextract", "vllm", "llm", "nlp", "extraction", "inference", "gpu", "pytorch"]
classifiers = [
    "Development Status :: 4 - Beta",
    "Intended Audience :: Developers",
<<<<<<< HEAD
    "Intended Audience :: Science/Research",
    "License :: OSI Approved :: MIT License",
    "Operating System :: OS Independent",
=======
>>>>>>> 1e63c9cb
    "Programming Language :: Python :: 3",
    "Programming Language :: Python :: 3.10",
    "Programming Language :: Python :: 3.11",
    "Programming Language :: Python :: 3.12",
    "Topic :: Scientific/Engineering :: Artificial Intelligence",
    "Topic :: Software Development :: Libraries :: Python Modules",
    "Topic :: Text Processing :: Linguistic",
]
dependencies = [
    "langextract>=1.0.0",
<<<<<<< HEAD
    "vllm>=0.2.0",
    "torch>=2.0.0",
    "transformers>=4.30.0",
]
[project.optional-dependencies]
dev = [
    "pytest>=7.0.0",
    "pytest-cov>=4.0.0",
    "black>=23.0.0",
    "isort>=5.12.0",
    "flake8>=6.0.0",
    "mypy>=1.0.0",
]
test = [
    "pytest>=7.0.0",
    "pytest-cov>=4.0.0",
    "pytest-mock>=3.10.0",
=======
    "vllm>=0.5.0",
>>>>>>> 1e63c9cb
]
docs = [
    "sphinx>=5.0.0",
    "sphinx-rtd-theme>=1.2.0",
    "myst-parser>=1.0.0",
]

[project.urls]
Homepage = "https://github.com/langextract/langextract-vllm"
Repository = "https://github.com/langextract/langextract-vllm"
Documentation = "https://langextract-vllm.readthedocs.io"
"Bug Tracker" = "https://github.com/langextract/langextract-vllm/issues"
Changelog = "https://github.com/langextract/langextract-vllm/blob/main/CHANGELOG.md"

[project.scripts]
langextract-vllm-test = "langextract_vllm.test:main"

[project.entry-points."langextract.providers"]
vllm = "langextract_vllm.provider:VLLMLanguageModel"

[tool.hatch.build.targets.wheel]
packages = ["langextract_vllm"]

[tool.hatch.build.targets.sdist]
include = [
    "/langextract_vllm",
    "/README.md",
    "/LICENSE",
    "/pyproject.toml",
]

# uv 配置
[tool.uv]
dev-dependencies = [
    "pytest>=7.0.0",
    "pytest-cov>=4.0.0",
    "black>=23.0.0",
    "isort>=5.12.0",
    "flake8>=6.0.0",
    "mypy>=1.0.0",
    "pre-commit>=3.0.0",
]

# 代码格式化配置
[tool.black]
line-length = 88
target-version = ['py310', 'py311', 'py312']
include = '\.pyi?$'
extend-exclude = '''
/(
  # directories
  \.eggs
  | \.git
  | \.hg
  | \.mypy_cache
  | \.tox
  | \.venv
  | build
  | dist
)/
'''

[tool.isort]
profile = "black"
multi_line_output = 3
line_length = 88
known_first_party = ["langextract_vllm"]

# 类型检查配置
[tool.mypy]
python_version = "3.10"
warn_return_any = true
warn_unused_configs = true
disallow_untyped_defs = true
disallow_incomplete_defs = true
check_untyped_defs = true
disallow_untyped_decorators = true
no_implicit_optional = true
warn_redundant_casts = true
warn_unused_ignores = true
warn_no_return = true
warn_unreachable = true
strict_equality = true

[[tool.mypy.overrides]]
module = [
    "vllm.*",
    "torch.*",
    "transformers.*",
]
ignore_missing_imports = true

# pytest 配置
[tool.pytest.ini_options]
testpaths = ["tests"]
python_files = ["test_*.py", "*_test.py"]
python_classes = ["Test*"]
python_functions = ["test_*"]
addopts = [
    "--strict-markers",
    "--strict-config",
    "--cov=langextract_vllm",
    "--cov-report=term-missing",
    "--cov-report=html",
    "--cov-report=xml",
]
markers = [
    "slow: marks tests as slow (deselect with '-m \"not slow\"')",
    "integration: marks tests as integration tests",
    "unit: marks tests as unit tests",
]<|MERGE_RESOLUTION|>--- conflicted
+++ resolved
@@ -8,15 +8,9 @@
 description = "LangExtract provider plugin for VLLM"
 readme = "README.md"
 requires-python = ">=3.10"
-<<<<<<< HEAD
-license = {text = "MIT"}
-authors = [
-    {name = "LangExtract Team", email = "contact@langextract.dev"},
-=======
 license = "Apache-2.0"
 authors = [
     {name = "wuli666", email = "421774554@qq.com"},
->>>>>>> 1e63c9cb
 ]
 maintainers = [
     {name = "LangExtract Team", email = "contact@langextract.dev"},
@@ -25,12 +19,9 @@
 classifiers = [
     "Development Status :: 4 - Beta",
     "Intended Audience :: Developers",
-<<<<<<< HEAD
     "Intended Audience :: Science/Research",
-    "License :: OSI Approved :: MIT License",
+    "License :: OSI Approved :: Apache Software License",
     "Operating System :: OS Independent",
-=======
->>>>>>> 1e63c9cb
     "Programming Language :: Python :: 3",
     "Programming Language :: Python :: 3.10",
     "Programming Language :: Python :: 3.11",
@@ -41,8 +32,7 @@
 ]
 dependencies = [
     "langextract>=1.0.0",
-<<<<<<< HEAD
-    "vllm>=0.2.0",
+    "vllm>=0.5.0",
     "torch>=2.0.0",
     "transformers>=4.30.0",
 ]
@@ -59,9 +49,6 @@
     "pytest>=7.0.0",
     "pytest-cov>=4.0.0",
     "pytest-mock>=3.10.0",
-=======
-    "vllm>=0.5.0",
->>>>>>> 1e63c9cb
 ]
 docs = [
     "sphinx>=5.0.0",
